--- conflicted
+++ resolved
@@ -718,19 +718,14 @@
     // Multiply by 2 because there are two active positions
     const expectedStoreBalance = (await collateral.balanceOf(store.address)).add(toBN(toWei("0.02")));
 
-<<<<<<< HEAD
-    // Pay the fees, then check the collateral and the store balance.
-    const payFeesResult = await pricelessPositionManager.payFees();
-    truffleAssert.eventEmitted(payFeesResult, "RegularFeesPaid", ev => {
-      return ev.regularFee.toString() === toWei("0.02") && ev.lateFee.toString() === "0";
-    });
-=======
     // Pay the fees, check the return value, and then check the collateral and the store balance.
     const payFees = pricelessPositionManager.payFees;
     const feesPaid = await payFees.call();
     assert.equal(feesPaid.toString(), toWei("0.02"));
-    await payFees();
->>>>>>> 7d535d50
+    const payFeesResult = await payFees();
+    truffleAssert.eventEmitted(payFeesResult, "RegularFeesPaid", ev => {
+      return ev.regularFee.toString() === toWei("0.02") && ev.lateFee.toString() === "0";
+    });
     let collateralAmount = await pricelessPositionManager.getCollateral(sponsor);
     assert.equal(collateralAmount.rawValue.toString(), toWei("0.99"));
     assert.equal((await collateral.balanceOf(store.address)).toString(), expectedStoreBalance.toString());
